--- conflicted
+++ resolved
@@ -210,9 +210,6 @@
         return false;
     }
 
-<<<<<<< HEAD
-    const closedCaptionsContainer = document.querySelector("[data-tid='closed-caption-v2-window-wrapper']");
-=======
     // Use multiple selectors to find captions container (resilient to Teams UI changes)
     const captionSelectors = [
         "[data-tid='closed-caption-v2-window-wrapper']",  // Teams v2 wrapper
@@ -229,7 +226,6 @@
         }
     }
     
->>>>>>> f065d8b0
     if (!closedCaptionsContainer) {
         console.log("Please, click 'More' > 'Language and speech' > 'Turn on live captions'");
         setTimeout(startTranscription, 5000);
